# JsCtrl

This crate implements AI Controller Interface by embedding 
[QuickJS](https://bellard.org/quickjs/) (JavaScript (ES2023) interpreter)
via [rquickjs](https://github.com/DelSkayn/rquickjs)
in a Wasm module together with native
primitives for specific kinds of output constraints:
fixed token output, regexps, LR(1) grammars, substring constrains etc.
JavaScript code is typically only used lightly, for gluing the primitives together,
and thus is not performance critical.

There are [some sample scripts](./samples/) available.
The scripts use the [aici module](./samples/aici-types.d.ts) to communicate with the AICI runtime
and use the native constraints.

This is quite similar to [PyCtrl](../pyctrl/README.md) but with JavaScript instead of Python.
It is also smaller, at 1.3MiB without regex and CFG, 1.8MiB with regex, and 3.3MiB with regex and CFG.
<<<<<<< HEAD
For comparison, pyctrl is 14MiB.
=======
For comparision, pyctrl is 14MiB.
Also, the [PyCtrl samples](../pyctrl/samples/) translate 1:1 to JsCtrl.
>>>>>>> b3960292

## Usage

To run a JsCtrl sample (using controller tagged with `jsctrl-latest`) use:

```bash
../aici.sh run samples/hello.js
```

If you write your sample in TypeScript, compile it first with `tsc -p samples`.

If you want to build the interpreter yourself, use:

```bash
../aici.sh run --build . samples/hello.js
```

You will see the console output of the program.
<|MERGE_RESOLUTION|>--- conflicted
+++ resolved
@@ -15,12 +15,8 @@
 
 This is quite similar to [PyCtrl](../pyctrl/README.md) but with JavaScript instead of Python.
 It is also smaller, at 1.3MiB without regex and CFG, 1.8MiB with regex, and 3.3MiB with regex and CFG.
-<<<<<<< HEAD
 For comparison, pyctrl is 14MiB.
-=======
-For comparision, pyctrl is 14MiB.
 Also, the [PyCtrl samples](../pyctrl/samples/) translate 1:1 to JsCtrl.
->>>>>>> b3960292
 
 ## Usage
 
